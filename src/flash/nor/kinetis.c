/***************************************************************************
 *   Copyright (C) 2011 by Mathias Kuester                                 *
 *   kesmtp@freenet.de                                                     *
 *                                                                         *
 *   Copyright (C) 2011 sleep(5) ltd                                       *
 *   tomas@sleepfive.com                                                   *
 *                                                                         *
 *   Copyright (C) 2012 by Christopher D. Kilgour                          *
 *   techie at whiterocker.com                                             *
 *                                                                         *
 *   Copyright (C) 2013 Nemui Trinomius                                    *
 *   nemuisan_kawausogasuki@live.jp                                        *
 *                                                                         *
 *   This program is free software; you can redistribute it and/or modify  *
 *   it under the terms of the GNU General Public License as published by  *
 *   the Free Software Foundation; either version 2 of the License, or     *
 *   (at your option) any later version.                                   *
 *                                                                         *
 *   This program is distributed in the hope that it will be useful,       *
 *   but WITHOUT ANY WARRANTY; without even the implied warranty of        *
 *   MERCHANTABILITY or FITNESS FOR A PARTICULAR PURPOSE.  See the         *
 *   GNU General Public License for more details.                          *
 *                                                                         *
 *   You should have received a copy of the GNU General Public License     *
 *   along with this program; if not, write to the                         *
 *   Free Software Foundation, Inc.,                                       *
 *   51 Franklin Street, Fifth Floor, Boston, MA 02110-1301 USA.           *
 ***************************************************************************/

#ifdef HAVE_CONFIG_H
#include "config.h"
#endif

#include "jtag/interface.h"
#include "imp.h"
#include <helper/binarybuffer.h>
#include <target/algorithm.h>
#include <target/armv7m.h>
#include <target/cortex_m.h>

/*
 * Implementation Notes
 *
 * The persistent memories in the Kinetis chip families K10 through
 * K70 are all manipulated with the Flash Memory Module.  Some
 * variants call this module the FTFE, others call it the FTFL.  To
 * indicate that both are considered here, we use FTFX.
 *
 * Within the module, according to the chip variant, the persistent
 * memory is divided into what Freescale terms Program Flash, FlexNVM,
 * and FlexRAM.  All chip variants have Program Flash.  Some chip
 * variants also have FlexNVM and FlexRAM, which always appear
 * together.
 *
 * A given Kinetis chip may have 2 or 4 blocks of flash.  Here we map
 * each block to a separate bank.  Each block size varies by chip and
 * may be determined by the read-only SIM_FCFG1 register.  The sector
 * size within each bank/block varies by the chip granularity as
 * described below.
 *
 * Kinetis offers four different of flash granularities applicable
 * across the chip families.  The granularity is apparently reflected
 * by at least the reference manual suffix.  For example, for chip
 * MK60FN1M0VLQ12, reference manual K60P144M150SF3RM ends in "SF3RM",
 * where the "3" indicates there are four flash blocks with 4kiB
 * sectors.  All possible granularities are indicated below.
 *
 * The first half of the flash (1 or 2 blocks, depending on the
 * granularity) is always Program Flash and always starts at address
 * 0x00000000.  The "PFLSH" flag, bit 23 of the read-only SIM_FCFG2
 * register, determines whether the second half of the flash is also
 * Program Flash or FlexNVM+FlexRAM.  When PFLSH is set, the second
 * half of flash is Program Flash and is contiguous in the memory map
 * from the first half.  When PFLSH is clear, the second half of flash
 * is FlexNVM and always starts at address 0x10000000.  FlexRAM, which
 * is also present when PFLSH is clear, always starts at address
 * 0x14000000.
 *
 * The Flash Memory Module provides a register set where flash
 * commands are loaded to perform flash operations like erase and
 * program.  Different commands are available depending on whether
 * Program Flash or FlexNVM/FlexRAM is being manipulated.  Although
 * the commands used are quite consistent between flash blocks, the
 * parameters they accept differ according to the flash granularity.
 * Some Kinetis chips have different granularity between Program Flash
 * and FlexNVM/FlexRAM, so flash command arguments may differ between
 * blocks in the same chip.
 *
 */

static const struct {
	unsigned pflash_sector_size_bytes;
	unsigned nvm_sector_size_bytes;
	unsigned num_blocks;
} kinetis_flash_params[7] = {
	{ 1<<10, 1<<10, 2 },
	{ 2<<10, 1<<10, 2 },
	{ 2<<10, 2<<10, 2 },
	{ 4<<10, 4<<10, 4 },
	{ 4<<10, 4<<10, 2 },
	{ 2<<10, 2<<10, 2 },
	{ 4<<10, 0, 1 }
};

/* Addressess */
#define FLEXRAM		0x14000000
#define FTFx_FSTAT	0x40020000
#define FTFx_FCNFG	0x40020001
#define FTFx_FCCOB3	0x40020004
#define FTFx_FPROT3	0x40020010
#define SIM_SDID	0x40048024
#define SIM_FCFG1	0x4004804c
#define SIM_FCFG2	0x40048050
#define SMC_PMCTRL	0x4007E001
#define SMC_PMSTAT	0x4007E003
#define WDOG_STCTRLH 0x40052000

/* Values */
#define PM_STAT_RUN		0x01
#define PM_STAT_VLPR		0x04
#define PM_STAT_HSR		0x80
#define PM_CTRL_RUNM_RUN	0x00

/* Commands */
#define FTFx_CMD_BLOCKSTAT  0x00
#define FTFx_CMD_SECTSTAT   0x01
#define FTFx_CMD_LWORDPROG  0x06
#define FTFx_CMD_SECTERASE  0x09
#define FTFx_CMD_SECTWRITE  0x0b
#define FTFx_CMD_SETFLEXRAM 0x81
#define FTFx_CMD_MASSERASE  0x44

/* The Kinetis K series uses the following SDID layout :
 * Bit 31-28 : FAMILYID (or 0 on older devices)
 * Bit 27-24 : SUBFAMID (or 0 on older devices)
 * Bit 23-20 : SERIESID (or 0 on older devices)
 * Bit 19-16 : Reserved (0)
 * Bit 15-12 : REVID
 * Bit 11-7  : DIEID
 * Bit 6-4   : FAMID
 * Bit 3-0   : PINID
 *
 * The Kinetis KL series uses the following SDID layout :
 * Bit 31-28 : FAMID
 * Bit 27-24 : SUBFAMID
 * Bit 23-20 : SERIESID
 * Bit 19-16 : SRAMSIZE
 * Bit 15-12 : REVID
 * Bit 6-4   : Reserved (0)
 * Bit 3-0   : PINID
 */

#define KINETIS_SDID_DIEID_MASK 0x00000F80
#define KINETIS_SDID_DIEID_K_A	0x00000100
#define KINETIS_SDID_DIEID_K_B	0x00000200
#define KINETIS_SDID_DIEID_KL	0x00000000

/* We can't rely solely on the FAMID field to determine the MCU
 * type since some FAMID values identify multiple MCUs with
 * different flash sector sizes (K20 and K22 for instance).
 * Therefore we combine it with the DIEID bits which may possibly
 * break if Freescale bumps the DIEID for a particular MCU. */
#define KINETIS_K_SDID_TYPE_MASK 0x00000FF0
<<<<<<< HEAD
#define KINETIS_K_SDID_K10_M50	 0x00000000
#define KINETIS_K_SDID_K10_M72	 0x00000080
#define KINETIS_K_SDID_K10_M100	 0x00000100
#define KINETIS_K_SDID_K10_M120	 0x00000180
#define KINETIS_K_SDID_K11		 0x00000220
#define KINETIS_K_SDID_K12		 0x00000200
#define KINETIS_K_SDID_K20_M50	 0x00000010
#define KINETIS_K_SDID_K20_M72	 0x00000090
#define KINETIS_K_SDID_K20_M100	 0x00000110
#define KINETIS_K_SDID_K20_M120	 0x00000190
#define KINETIS_K_SDID_K21_M50   0x00000230
#define KINETIS_K_SDID_K21_M120	 0x00000330
#define KINETIS_K_SDID_K22_M50   0x00000210
#define KINETIS_K_SDID_K22_M120	 0x00000310
#define KINETIS_K_SDID_K30_M72   0x000000A0
#define KINETIS_K_SDID_K30_M100  0x00000120
#define KINETIS_K_SDID_K40_M72   0x000000B0
#define KINETIS_K_SDID_K40_M100  0x00000130
#define KINETIS_K_SDID_K50_M72   0x000000E0
#define KINETIS_K_SDID_K51_M72	 0x000000F0
#define KINETIS_K_SDID_K53		 0x00000170
#define KINETIS_K_SDID_K60_M100  0x00000140
#define KINETIS_K_SDID_K60_M150  0x000001C0
#define KINETIS_K_SDID_K70_M150  0x000001D0
=======
#define KINETIS_K_SDID_K10  0x00000000
#define KINETIS_K_SDID_K11  0x00000220
#define KINETIS_K_SDID_K12  0x00000200
#define KINETIS_K_SDID_K20  0x00000290
#define KINETIS_K_SDID_K21  0x00000230
#define KINETIS_K_SDID_K22  0x00000210
#define KINETIS_K_SDID_K22_M120  0x00000E90
#define KINETIS_K_SDID_K24  0x00000710
#define KINETIS_K_SDID_K30  0x00000120
#define KINETIS_K_SDID_K40  0x00000130
#define KINETIS_K_SDID_K50  0x000000E0
#define KINETIS_K_SDID_K51  0x000000F0
#define KINETIS_K_SDID_K53  0x00000170
#define KINETIS_K_SDID_K60  0x000001C0
#define KINETIS_K_SDID_K64  0x00000340
#define KINETIS_K_SDID_K70  0x000001D0
>>>>>>> 09da27b1

#define KINETIS_K_SDID_SERIESID_MASK 0x00F00000
#define KINETIS_K_SDID_SERIESID_KL   0x00000000

#define KINETIS_KL_SDID_SERIESID_MASK 0x00F00000
#define KINETIS_KL_SDID_SERIESID_KL   0x00100000

struct kinetis_flash_bank {
	unsigned granularity;
	unsigned bank_ordinal;
	uint32_t sector_size;
	uint32_t protection_size;
	uint32_t klxx;

	uint32_t sim_sdid;
	uint32_t sim_fcfg1;
	uint32_t sim_fcfg2;

	enum {
		FC_AUTO = 0,
		FC_PFLASH,
		FC_FLEX_NVM,
		FC_FLEX_RAM,
	} flash_class;
};

<<<<<<< HEAD


#define MDM_REG_STAT		0x00
#define MDM_REG_CTRL		0x04
#define MDM_REG_ID		0xfc

#define MDM_STAT_FMEACK		(1<<0)
#define MDM_STAT_FREADY		(1<<1)
#define MDM_STAT_SYSSEC		(1<<2)
#define MDM_STAT_SYSRES		(1<<3)
#define MDM_STAT_FMEEN		(1<<5)
#define MDM_STAT_BACKDOOREN	(1<<6)
#define MDM_STAT_LPEN		(1<<7)
#define MDM_STAT_VLPEN		(1<<8)
#define MDM_STAT_LLSMODEXIT	(1<<9)
#define MDM_STAT_VLLSXMODEXIT	(1<<10)
#define MDM_STAT_CORE_HALTED	(1<<16)
#define MDM_STAT_CORE_SLEEPDEEP	(1<<17)
#define MDM_STAT_CORESLEEPING	(1<<18)

#define MEM_CTRL_FMEIP		(1<<0)
#define MEM_CTRL_DBG_DIS	(1<<1)
#define MEM_CTRL_DBG_REQ	(1<<2)
#define MEM_CTRL_SYS_RES_REQ	(1<<3)
#define MEM_CTRL_CORE_HOLD_RES	(1<<4)
#define MEM_CTRL_VLLSX_DBG_REQ	(1<<5)
#define MEM_CTRL_VLLSX_DBG_ACK	(1<<6)
#define MEM_CTRL_VLLSX_STAT_ACK	(1<<7)

#define MDM_ACCESS_TIMEOUT	3000 /* iterations */

static int kinetis_mdm_write_register(struct adiv5_dap *dap, unsigned reg, uint32_t value)
{
	int retval;
	LOG_DEBUG("MDM_REG[0x%02x] <- %08" PRIX32, reg, value);

	retval = dap_queue_ap_write(dap, reg, value);
	if (retval != ERROR_OK) {
		LOG_DEBUG("MDM: failed to queue a write request");
		return retval;
	}

	retval = dap_run(dap);
	if (retval != ERROR_OK) {
		LOG_DEBUG("MDM: dap_run failed");
		return retval;
	}


	return ERROR_OK;
}

static int kinetis_mdm_read_register(struct adiv5_dap *dap, unsigned reg, uint32_t *result)
{
	int retval;
	retval = dap_queue_ap_read(dap, reg, result);
	if (retval != ERROR_OK) {
		LOG_DEBUG("MDM: failed to queue a read request");
		return retval;
	}

	retval = dap_run(dap);
	if (retval != ERROR_OK) {
		LOG_DEBUG("MDM: dap_run failed");
		return retval;
	}

	LOG_DEBUG("MDM_REG[0x%02x]: %08" PRIX32, reg, *result);
	return ERROR_OK;
}

static int kinetis_mdm_poll_register(struct adiv5_dap *dap, unsigned reg, uint32_t mask, uint32_t value)
{
	uint32_t val;
	int retval;
	int timeout = MDM_ACCESS_TIMEOUT;

	do {
		retval = kinetis_mdm_read_register(dap, reg, &val);
		if (retval != ERROR_OK || (val & mask) == value)
			return retval;

		alive_sleep(1);
	} while (timeout--);

	LOG_DEBUG("MDM: polling timed out");
	return ERROR_FAIL;
}

/*
 * This function implements the procedure to mass erase the flash via
 * SWD/JTAG on Kinetis K and L series of devices as it is described in
 * AN4835 "Production Flash Programming Best Practices for Kinetis K-
 * and L-series MCUs" Section 4.2.1
 */
COMMAND_HANDLER(kinetis_mdm_mass_erase)
{
	struct target *target = get_current_target(CMD_CTX);
	struct cortex_m_common *cortex_m = target_to_cm(target);
	struct adiv5_dap *dap = cortex_m->armv7m.arm.dap;

	if (!dap) {
		LOG_ERROR("Cannot perform mass erase with a high-level adapter");
		return ERROR_FAIL;
	}

	int retval;
	const uint8_t original_ap = dap->ap_current;

	/*
	 * ... Power on the processor, or if power has already been
	 * applied, assert the RESET pin to reset the processor. For
	 * devices that do not have a RESET pin, write the System
	 * Reset Request bit in the MDM-AP control register after
	 * establishing communication...
	 */

	/* assert SRST */
	if (jtag_get_reset_config() & RESET_HAS_SRST)
		adapter_assert_reset();
	else
		LOG_WARNING("Attempting mass erase without hardware reset. This is not reliable; "
			    "it's recommended you connect SRST and use ``reset_config srst_only''.");

	dap_ap_select(dap, 1);

	retval = kinetis_mdm_write_register(dap, MDM_REG_CTRL, MEM_CTRL_SYS_RES_REQ);
	if (retval != ERROR_OK)
		return retval;

	/*
	 * ... Read the MDM-AP status register until the Flash Ready bit sets...
	 */
	retval = kinetis_mdm_poll_register(dap, MDM_REG_STAT,
					   MDM_STAT_FREADY | MDM_STAT_SYSRES,
					   MDM_STAT_FREADY);
	if (retval != ERROR_OK) {
		LOG_ERROR("MDM : flash ready timeout");
		return retval;
	}

	/*
	 * ... Write the MDM-AP control register to set the Flash Mass
	 * Erase in Progress bit. This will start the mass erase
	 * process...
	 */
	retval = kinetis_mdm_write_register(dap, MDM_REG_CTRL,
					    MEM_CTRL_SYS_RES_REQ | MEM_CTRL_FMEIP);
	if (retval != ERROR_OK)
		return retval;

	/* As a sanity check make sure that device started mass erase procedure */
	retval = kinetis_mdm_poll_register(dap, MDM_REG_STAT,
					   MDM_STAT_FMEACK, MDM_STAT_FMEACK);
	if (retval != ERROR_OK)
		return retval;

	/*
	 * ... Read the MDM-AP control register until the Flash Mass
	 * Erase in Progress bit clears...
	 */
	retval = kinetis_mdm_poll_register(dap, MDM_REG_CTRL,
					   MEM_CTRL_FMEIP,
					   0);
	if (retval != ERROR_OK)
		return retval;

	/*
	 * ... Negate the RESET signal or clear the System Reset Request
	 * bit in the MDM-AP control register...
	 */
	retval = kinetis_mdm_write_register(dap, MDM_REG_CTRL, 0);
	if (retval != ERROR_OK)
		return retval;

	if (jtag_get_reset_config() & RESET_HAS_SRST)
		adapter_deassert_reset();

	dap_ap_select(dap, original_ap);
	return ERROR_OK;
}

static const uint32_t kinetis_known_mdm_ids[] = {
	0x001C0000,	/* Kinetis-K Series */
	0x001C0020,	/* Kinetis-L/M/V/E Series */
};

/*
 * This function implements the procedure to connect to
 * SWD/JTAG on Kinetis K and L series of devices as it is described in
 * AN4835 "Production Flash Programming Best Practices for Kinetis K-
 * and L-series MCUs" Section 4.1.1
 */
COMMAND_HANDLER(kinetis_check_flash_security_status)
{
	struct target *target = get_current_target(CMD_CTX);
	struct cortex_m_common *cortex_m = target_to_cm(target);
	struct adiv5_dap *dap = cortex_m->armv7m.arm.dap;

	if (!dap) {
		LOG_WARNING("Cannot check flash security status with a high-level adapter");
		return ERROR_OK;
	}

	uint32_t val;
	int retval;
	const uint8_t origninal_ap = dap->ap_current;

	dap_ap_select(dap, 1);


	/*
	 * ... The MDM-AP ID register can be read to verify that the
	 * connection is working correctly...
	 */
	retval = kinetis_mdm_read_register(dap, MDM_REG_ID, &val);
	if (retval != ERROR_OK) {
		LOG_ERROR("MDM: failed to read ID register");
		goto fail;
	}

	bool found = false;
	for (size_t i = 0; i < ARRAY_SIZE(kinetis_known_mdm_ids); i++) {
		if (val == kinetis_known_mdm_ids[i]) {
			found = true;
			break;
		}
	}

	if (!found)
		LOG_WARNING("MDM: unknown ID %08" PRIX32, val);

	/*
	 * ... Read the MDM-AP status register until the Flash Ready bit sets...
	 */
	retval = kinetis_mdm_poll_register(dap, MDM_REG_STAT,
					   MDM_STAT_FREADY,
					   MDM_STAT_FREADY);
	if (retval != ERROR_OK) {
		LOG_ERROR("MDM: flash ready timeout");
		goto fail;
	}

	/*
	 * ... Read the System Security bit to determine if security is enabled.
	 * If System Security = 0, then proceed. If System Security = 1, then
	 * communication with the internals of the processor, including the
	 * flash, will not be possible without issuing a mass erase command or
	 * unsecuring the part through other means (backdoor key unlock)...
	 */
	retval = kinetis_mdm_read_register(dap, MDM_REG_STAT, &val);
	if (retval != ERROR_OK) {
		LOG_ERROR("MDM: failed to read MDM_REG_STAT");
		goto fail;
	}

	if (val & MDM_STAT_SYSSEC) {
		jtag_poll_set_enabled(false);

		LOG_WARNING("*********** ATTENTION! ATTENTION! ATTENTION! ATTENTION! **********");
		LOG_WARNING("****                                                          ****");
		LOG_WARNING("**** Your Kinetis MCU is in secured state, which means that,  ****");
		LOG_WARNING("**** with exception for very basic communication, JTAG/SWD    ****");
		LOG_WARNING("**** interface will NOT work. In order to restore its         ****");
		LOG_WARNING("**** functionality please issue 'kinetis mdm mass_erase'      ****");
		LOG_WARNING("**** command, power cycle the MCU and restart OpenOCD.        ****");
		LOG_WARNING("****                                                          ****");
		LOG_WARNING("*********** ATTENTION! ATTENTION! ATTENTION! ATTENTION! **********");
	} else {
		LOG_INFO("MDM: Chip is unsecured. Continuing.");
		jtag_poll_set_enabled(true);
	}

	dap_ap_select(dap, origninal_ap);

	return ERROR_OK;

fail:
	LOG_ERROR("MDM: Failed to check security status of the MCU. Cannot proceed further");
	jtag_poll_set_enabled(false);
	return retval;
}

=======
static int allow_fcf_writes = 0;

COMMAND_HANDLER(fcf_write_enable_command)
{
	allow_fcf_writes = 1;
	command_print(CMD_CTX, "Arbitrary flash configuration field writes disabled");
	LOG_WARNING("BEWARE: incorrect flash configuration may permanently lock device");
	return ERROR_OK;
}

COMMAND_HANDLER(fcf_write_disable_command)
{
	allow_fcf_writes = 0;
	command_print(CMD_CTX, "Arbitrary flash configuration field writes disabled.");
	return ERROR_OK;
}

static const struct command_registration fcf_command_handlers[] = {
        {
                .name = "fcf_write_enable",
                .handler = fcf_write_enable_command,
                .mode = COMMAND_CONFIG,
                .help = "Allow writing arbitrary values to the Kinetis flash configuration field (use with caution).",
                .usage = "",
        },
        {
                .name = "fcf_write_disable",
                .handler = fcf_write_disable_command,
                .mode = COMMAND_CONFIG,
                .help = "Disable writing arbitrary values to the Kinetis flash configuration field."
			"Any writes will be adjusted to use the value "
			"0xffffffff 0xffffffff 0xffffffff 0xfffffffe."
			"Adjustments will trigger a warning.",
                .usage = "",
        },
	COMMAND_REGISTRATION_DONE
};

>>>>>>> 09da27b1
FLASH_BANK_COMMAND_HANDLER(kinetis_flash_bank_command)
{
	struct kinetis_flash_bank *bank_info;

	if (CMD_ARGC < 6)
		return ERROR_COMMAND_SYNTAX_ERROR;

	LOG_INFO("add flash_bank kinetis %s", bank->name);

	bank_info = malloc(sizeof(struct kinetis_flash_bank));

	memset(bank_info, 0, sizeof(struct kinetis_flash_bank));

	bank->driver_priv = bank_info;

	register_commands(CMD_CTX, NULL, fcf_command_handlers);

	return ERROR_OK;
}

/* Kinetis Program-LongWord Microcodes */
static const uint8_t kinetis_flash_write_code[] = {
	/* Params:
	 * r0 - workarea buffer
	* r1 - target address
	* r2 - wordcount
	* Clobbered:
	* r4 - tmp
	* r5 - tmp
	* r6 - tmp
	* r7 - tmp
	*/

							/* .L1: */
						/* for(register uint32_t i=0;i<wcount;i++){ */
	0x04, 0x1C,					/* mov    r4, r0          */
	0x00, 0x23,					/* mov    r3, #0          */
							/* .L2: */
	0x0E, 0x1A,					/* sub    r6, r1, r0      */
	0xA6, 0x19,					/* add    r6, r4, r6      */
	0x93, 0x42,					/* cmp    r3, r2          */
	0x16, 0xD0,					/* beq    .L9             */
							/* .L5: */
						/* while((FTFx_FSTAT&FTFA_FSTAT_CCIF_MASK) != FTFA_FSTAT_CCIF_MASK){}; */
	0x0B, 0x4D,					/* ldr    r5, .L10        */
	0x2F, 0x78,					/* ldrb   r7, [r5]        */
	0x7F, 0xB2,					/* sxtb   r7, r7          */
	0x00, 0x2F,					/* cmp    r7, #0          */
	0xFA, 0xDA,					/* bge    .L5             */
						/* FTFx_FSTAT = FTFA_FSTAT_ACCERR_MASK|FTFA_FSTAT_FPVIOL_MASK|FTFA_FSTAT_RDCO */
	0x70, 0x27,					/* mov    r7, #112        */
	0x2F, 0x70,					/* strb   r7, [r5]        */
						/* FTFx_FCCOB3 = faddr; */
	0x09, 0x4F,					/* ldr    r7, .L10+4      */
	0x3E, 0x60,					/* str    r6, [r7]        */
	0x06, 0x27,					/* mov    r7, #6          */
						/* FTFx_FCCOB0 = 0x06;  */
	0x08, 0x4E,					/* ldr    r6, .L10+8      */
	0x37, 0x70,					/* strb   r7, [r6]        */
						/* FTFx_FCCOB7 = *pLW;  */
	0x80, 0xCC,					/* ldmia  r4!, {r7}       */
	0x08, 0x4E,					/* ldr    r6, .L10+12     */
	0x37, 0x60,					/* str    r7, [r6]        */
						/* FTFx_FSTAT = FTFA_FSTAT_CCIF_MASK; */
	0x80, 0x27,					/* mov    r7, #128        */
	0x2F, 0x70,					/* strb   r7, [r5]        */
							/* .L4: */
						/* while((FTFx_FSTAT&FTFA_FSTAT_CCIF_MASK) != FTFA_FSTAT_CCIF_MASK){}; */
	0x2E, 0x78,					/* ldrb    r6, [r5]       */
	0x77, 0xB2,					/* sxtb    r7, r6         */
	0x00, 0x2F,					/* cmp     r7, #0         */
	0xFB, 0xDA,					/* bge     .L4            */
	0x01, 0x33,					/* add     r3, r3, #1     */
	0xE4, 0xE7,					/* b       .L2            */
							/* .L9: */
	0x00, 0xBE,					/* bkpt #0                */
							/* .L10: */
	0x00, 0x00, 0x02, 0x40,		/* .word    1073872896    */
	0x04, 0x00, 0x02, 0x40,		/* .word    1073872900    */
	0x07, 0x00, 0x02, 0x40,		/* .word    1073872903    */
	0x08, 0x00, 0x02, 0x40,		/* .word    1073872904    */
};

/* Program LongWord Block Write */
static int kinetis_write_block(struct flash_bank *bank, const uint8_t *buffer,
		uint32_t offset, uint32_t wcount)
{
	struct target *target = bank->target;
	uint32_t buffer_size = 2048;		/* Default minimum value */
	struct working_area *write_algorithm;
	struct working_area *source;
	uint32_t address = bank->base + offset;
	struct reg_param reg_params[3];
	struct armv7m_algorithm armv7m_info;
	int retval = ERROR_OK;

	/* Params:
	 * r0 - workarea buffer
	 * r1 - target address
	 * r2 - wordcount
	 * Clobbered:
	 * r4 - tmp
	 * r5 - tmp
	 * r6 - tmp
	 * r7 - tmp
	 */

	/* Increase buffer_size if needed */
	if (buffer_size < (target->working_area_size/2))
		buffer_size = (target->working_area_size/2);

	LOG_INFO("Kinetis: FLASH Write ...");

	/* check code alignment */
	if (offset & 0x1) {
		LOG_WARNING("offset 0x%" PRIx32 " breaks required 2-byte alignment", offset);
		return ERROR_FLASH_DST_BREAKS_ALIGNMENT;
	}

	/* allocate working area with flash programming code */
	if (target_alloc_working_area(target, sizeof(kinetis_flash_write_code),
			&write_algorithm) != ERROR_OK) {
		LOG_WARNING("no working area available, can't do block memory writes");
		return ERROR_TARGET_RESOURCE_NOT_AVAILABLE;
	}

	retval = target_write_buffer(target, write_algorithm->address,
		sizeof(kinetis_flash_write_code), kinetis_flash_write_code);
	if (retval != ERROR_OK)
		return retval;

	/* memory buffer */
	while (target_alloc_working_area(target, buffer_size, &source) != ERROR_OK) {
		buffer_size /= 4;
		if (buffer_size <= 256) {
			/* free working area, write algorithm already allocated */
			target_free_working_area(target, write_algorithm);

			LOG_WARNING("No large enough working area available, can't do block memory writes");
			return ERROR_TARGET_RESOURCE_NOT_AVAILABLE;
		}
	}

	armv7m_info.common_magic = ARMV7M_COMMON_MAGIC;
	armv7m_info.core_mode = ARM_MODE_THREAD;

	init_reg_param(&reg_params[0], "r0", 32, PARAM_OUT); /* *pLW (*buffer) */
	init_reg_param(&reg_params[1], "r1", 32, PARAM_OUT); /* faddr */
	init_reg_param(&reg_params[2], "r2", 32, PARAM_OUT); /* number of words to program */

	/* write code buffer and use Flash programming code within kinetis       */
	/* Set breakpoint to 0 with time-out of 1000 ms                          */
	while (wcount > 0) {
		uint32_t thisrun_count = (wcount > (buffer_size / 4)) ? (buffer_size / 4) : wcount;

		retval = target_write_buffer(target, source->address, thisrun_count * 4, buffer);
		if (retval != ERROR_OK)
			break;

		buf_set_u32(reg_params[0].value, 0, 32, source->address);
		buf_set_u32(reg_params[1].value, 0, 32, address);
		buf_set_u32(reg_params[2].value, 0, 32, thisrun_count);

		retval = target_run_algorithm(target, 0, NULL, 3, reg_params,
				write_algorithm->address, 0, 100000, &armv7m_info);
		if (retval != ERROR_OK) {
			LOG_ERROR("Error executing kinetis Flash programming algorithm");
			retval = ERROR_FLASH_OPERATION_FAILED;
			break;
		}

		buffer += thisrun_count * 4;
		address += thisrun_count * 4;
		wcount -= thisrun_count;
	}

	target_free_working_area(target, source);
	target_free_working_area(target, write_algorithm);

	destroy_reg_param(&reg_params[0]);
	destroy_reg_param(&reg_params[1]);
	destroy_reg_param(&reg_params[2]);

	return retval;
}

static int kinetis_protect(struct flash_bank *bank, int set, int first, int last)
{
	LOG_WARNING("kinetis_protect not supported yet");
	/* FIXME: TODO */

	if (bank->target->state != TARGET_HALTED) {
		LOG_ERROR("Target not halted");
		return ERROR_TARGET_NOT_HALTED;
	}

	return ERROR_FLASH_BANK_INVALID;
}

static int kinetis_protect_check(struct flash_bank *bank)
{
	struct kinetis_flash_bank *kinfo = bank->driver_priv;

	if (bank->target->state != TARGET_HALTED) {
		LOG_ERROR("Target not halted");
		return ERROR_TARGET_NOT_HALTED;
	}

	if (kinfo->flash_class == FC_PFLASH) {
		int result;
		uint8_t buffer[4];
		uint32_t fprot, psec;
		int i, b;

		/* read protection register */
		result = target_read_memory(bank->target, FTFx_FPROT3, 1, 4, buffer);

		if (result != ERROR_OK)
			return result;

		fprot = target_buffer_get_u32(bank->target, buffer);

		/*
		 * Every bit protects 1/32 of the full flash (not necessarily
		 * just this bank), but we enforce the bank ordinals for
		 * PFlash to start at zero.
		 */
		b = kinfo->bank_ordinal * (bank->size / kinfo->protection_size);
		for (psec = 0, i = 0; i < bank->num_sectors; i++) {
			if ((fprot >> b) & 1)
				bank->sectors[i].is_protected = 0;
			else
				bank->sectors[i].is_protected = 1;

			psec += bank->sectors[i].size;

			if (psec >= kinfo->protection_size) {
				psec = 0;
				b++;
			}
		}
	} else {
		LOG_ERROR("Protection checks for FlexNVM not yet supported");
		return ERROR_FLASH_BANK_INVALID;
	}

	return ERROR_OK;
}

static int kinetis_ftfx_command(struct flash_bank *bank, uint8_t fcmd, uint32_t faddr,
				uint8_t fccob4, uint8_t fccob5, uint8_t fccob6, uint8_t fccob7,
				uint8_t fccob8, uint8_t fccob9, uint8_t fccoba, uint8_t fccobb,
				uint8_t *ftfx_fstat)
{
	uint8_t command[12] = {faddr & 0xff, (faddr >> 8) & 0xff, (faddr >> 16) & 0xff, fcmd,
			fccob7, fccob6, fccob5, fccob4,
			fccobb, fccoba, fccob9, fccob8};
	int result, i;
	uint8_t buffer;

	/* wait for done */
	for (i = 0; i < 50; i++) {
		result =
			target_read_memory(bank->target, FTFx_FSTAT, 1, 1, &buffer);

		if (result != ERROR_OK)
			return result;

		if (buffer & 0x80)
			break;

		buffer = 0x00;
	}

	if (buffer != 0x80) {
		/* reset error flags */
		buffer = 0x30;
		result =
			target_write_memory(bank->target, FTFx_FSTAT, 1, 1, &buffer);
		if (result != ERROR_OK)
			return result;
	}

	result = target_write_memory(bank->target, FTFx_FCCOB3, 4, 3, command);

	if (result != ERROR_OK)
		return result;

	/* start command */
	buffer = 0x80;
	result = target_write_memory(bank->target, FTFx_FSTAT, 1, 1, &buffer);
	if (result != ERROR_OK)
		return result;

	/* wait for done */
	for (i = 0; i < 240; i++) { /* Need longtime for "Mass Erase" Command Nemui Changed */
		result =
			target_read_memory(bank->target, FTFx_FSTAT, 1, 1, ftfx_fstat);

		if (result != ERROR_OK)
			return result;

		if (*ftfx_fstat & 0x80)
			break;
	}

	if ((*ftfx_fstat & 0xf0) != 0x80) {
		LOG_ERROR
			("ftfx command failed FSTAT: %02X FCCOB: %02X%02X%02X%02X %02X%02X%02X%02X %02X%02X%02X%02X",
			 *ftfx_fstat, command[3], command[2], command[1], command[0],
			 command[7], command[6], command[5], command[4],
			 command[11], command[10], command[9], command[8]);
		return ERROR_FLASH_OPERATION_FAILED;
	}

	return ERROR_OK;
}

COMMAND_HANDLER(kinetis_securing_test)
{
	int result;
	uint8_t ftfx_fstat;
	struct target *target = get_current_target(CMD_CTX);
	struct flash_bank *bank = NULL;

	result = get_flash_bank_by_addr(target, 0x00000000, true, &bank);
	if (result != ERROR_OK)
		return result;

	assert(bank != NULL);

	if (target->state != TARGET_HALTED) {
		LOG_ERROR("Target not halted");
		return ERROR_TARGET_NOT_HALTED;
	}

	return kinetis_ftfx_command(bank, FTFx_CMD_SECTERASE, bank->base + 0x00000400,
				      0, 0, 0, 0,  0, 0, 0, 0,  &ftfx_fstat);
}

static uint8_t kinetis_get_mode(struct flash_bank *bank)
{
	int result;
	uint8_t pmstat;
	result = target_read_u8(bank->target, SMC_PMSTAT, &pmstat);
	if (result != ERROR_OK)
		return result;
	LOG_DEBUG("SMC_PMSTAT: 0x%x", pmstat);
	return pmstat;
}

static int kinetis_erase(struct flash_bank *bank, int first, int last)
{
	int result, i;

	if (bank->target->state != TARGET_HALTED) {
		LOG_ERROR("Target not halted");
		return ERROR_TARGET_NOT_HALTED;
	}

	if ((first > bank->num_sectors) || (last > bank->num_sectors))
		return ERROR_FLASH_OPERATION_FAILED;

<<<<<<< HEAD
=======
	if ((kinfo->sim_sdid & KINETIS_K_SDID_TYPE_MASK) == KINETIS_K_SDID_K22_M120) {
		uint8_t pmstat = kinetis_get_mode (bank);
		if (pmstat == PM_STAT_VLPR || pmstat == PM_STAT_HSR) {
			LOG_DEBUG("Switching to run mode to perform flash operation");
			uint8_t pmctrl = PM_CTRL_RUNM_RUN;
			result = target_write_u8(bank->target, SMC_PMCTRL, pmctrl);
			if (result != ERROR_OK)
				return result;
			while (kinetis_get_mode(bank) != PM_STAT_RUN);
		}
	}

	if ((first == 0) && (last == (bank->num_sectors - 1)) && (kinfo->klxx))
		return kinetis_mass_erase(bank);

>>>>>>> 09da27b1
	/*
	 * FIXME: TODO: use the 'Erase Flash Block' command if the
	 * requested erase is PFlash or NVM and encompasses the entire
	 * block.  Should be quicker.
	 */
	for (i = first; i <= last; i++) {
		uint8_t ftfx_fstat;
		/* set command and sector address */
		result = kinetis_ftfx_command(bank, FTFx_CMD_SECTERASE, bank->base + bank->sectors[i].offset,
				0, 0, 0, 0,  0, 0, 0, 0,  &ftfx_fstat);

		if (result != ERROR_OK) {
			LOG_WARNING("erase sector %d failed", i);
			return ERROR_FLASH_OPERATION_FAILED;
		}

		bank->sectors[i].is_erased = 1;
	}

	if (first == 0) {
		LOG_WARNING
			("Any changes to flash configuration field will not take effect until next reset");
	}

	return ERROR_OK;
}

static int kinetis_write(struct flash_bank *bank, const uint8_t *buffer,
			 uint32_t offset, uint32_t count)
{
	unsigned int i, result, fallback = 0;
	uint8_t buf[8];
	uint32_t wc;
	struct kinetis_flash_bank *kinfo = bank->driver_priv;
	uint8_t *new_buffer = NULL;

	if (bank->target->state != TARGET_HALTED) {
		LOG_ERROR("Target not halted");
		return ERROR_TARGET_NOT_HALTED;
	}

	if (!allow_fcf_writes) {
		if (offset <= 0x400 && offset + count > 0x400) {
			int fcf_match = 1;
			uint32_t requested_fcf[4] = { 
				*((uint32_t *) (buffer + (0x400 - offset))),
				*((uint32_t *) (buffer + (0x404 - offset))),
				*((uint32_t *) (buffer + (0x408 - offset))),
				*((uint32_t *) (buffer + (0x40c - offset)))
			};
			uint32_t required_fcf[4] = { 0xffffffff, 0xffffffff, 0xffffffff, 0xfffffffe };
			for (i = 0; i < 4; i++) {
				if (requested_fcf[i] != required_fcf[i]) {
					fcf_match = 0;
					*((uint32_t *) (buffer + (0x400 + (i * 4) - offset))) = required_fcf[i];
				}
			}
			if (!fcf_match) {
				LOG_WARNING ("Requested write to flash configuration "
						"field 0x%08x 0x%08x 0x%08x 0x%08x "
						"transformed to 0x%08x 0x%08x 0x%08x 0x%08x",
						requested_fcf[0], requested_fcf[1], requested_fcf[2], requested_fcf[3],
						required_fcf[0], required_fcf[1], required_fcf[2], required_fcf[3]);
			}
		}
	}

	if (kinfo->klxx) {
		/* fallback to longword write */
		fallback = 1;
		LOG_WARNING("Kinetis L Series supports Program Longword execution only.");
		LOG_DEBUG("flash write into PFLASH @08%" PRIX32, offset);

	} else if (kinfo->granularity == 5 || kinfo->granularity == 6) {
		fallback = 1;
		LOG_DEBUG("flash write into PFLASH @08%" PRIX32, offset);
	} else if (kinfo->flash_class == FC_FLEX_NVM) {
		uint8_t ftfx_fstat;

		LOG_DEBUG("flash write into FlexNVM @%08" PRIX32, offset);

		/* make flex ram available */
		result = kinetis_ftfx_command(bank, FTFx_CMD_SETFLEXRAM, 0x00ff0000, 0, 0, 0, 0,  0, 0, 0, 0,  &ftfx_fstat);

		if (result != ERROR_OK)
			return ERROR_FLASH_OPERATION_FAILED;

		/* check if ram ready */
		result = target_read_memory(bank->target, FTFx_FCNFG, 1, 1, buf);

		if (result != ERROR_OK)
			return result;

		if (!(buf[0] & (1 << 1))) {
			/* fallback to longword write */
			fallback = 1;

			LOG_WARNING("ram not ready, fallback to slow longword write (FCNFG: %02X)", buf[0]);
		}
	} else {
		LOG_DEBUG("flash write into PFLASH @08%" PRIX32, offset);
	}


	/* program section command */
	if (fallback == 0) {
		/*
		 * Kinetis uses different terms for the granularity of
		 * sector writes, e.g. "phrase" or "128 bits".  We use
		 * the generic term "chunk". The largest possible
		 * Kinetis "chunk" is 16 bytes (128 bits).
		 */
		unsigned prog_section_chunk_bytes = kinfo->sector_size >> 8;
		/* assume the NVM sector size is half the FlexRAM size */
		unsigned prog_size_bytes = MIN(kinfo->sector_size,
				kinetis_flash_params[kinfo->granularity].nvm_sector_size_bytes / ((kinfo->granularity == 4) ? 4 : 1));
		for (i = 0; i < count; i += prog_size_bytes) {
			uint8_t residual_buffer[16];
			uint8_t ftfx_fstat;
			uint32_t section_count = prog_size_bytes / prog_section_chunk_bytes;
			uint32_t residual_wc = 0;

			/*
			 * Assume the word count covers an entire
			 * sector.
			 */
			wc = prog_size_bytes / 4;

			/*
			 * If bytes to be programmed are less than the
			 * full sector, then determine the number of
			 * full-words to program, and put together the
			 * residual buffer so that a full "section"
			 * may always be programmed.
			 */
			if ((count - i) < prog_size_bytes) {
				/* number of bytes to program beyond full section */
				unsigned residual_bc = (count-i) % prog_section_chunk_bytes;

				/* number of complete words to copy directly from buffer */
				wc = (count - i) / 4;

				/* number of total sections to write, including residual */
				section_count = DIV_ROUND_UP((count-i), prog_section_chunk_bytes);

				/* any residual bytes delivers a whole residual section */
				residual_wc = (residual_bc ? prog_section_chunk_bytes : 0)/4;

				/* clear residual buffer then populate residual bytes */
				(void) memset(residual_buffer, 0xff, prog_section_chunk_bytes);
				(void) memcpy(residual_buffer, &buffer[i+4*wc], residual_bc);
			}

			LOG_DEBUG("write section @ %08" PRIX32 " with length %" PRIu32 " bytes",
				  offset + i, (uint32_t)wc*4);

			/* write data to flexram as whole-words */
			result = target_write_memory(bank->target, FLEXRAM, 4, wc,
					buffer + i);

			if (result != ERROR_OK) {
				LOG_ERROR("target_write_memory failed");
				return result;
			}

			/* write the residual words to the flexram */
			if (residual_wc) {
				result = target_write_memory(bank->target,
						FLEXRAM+4*wc,
						4, residual_wc,
						residual_buffer);

				if (result != ERROR_OK) {
					LOG_ERROR("target_write_memory failed");
					return result;
				}
			}

			/* execute section-write command */
			result = kinetis_ftfx_command(bank, FTFx_CMD_SECTWRITE, bank->base + offset + i,
					section_count>>8, section_count, 0, 0,
					0, 0, 0, 0,  &ftfx_fstat);

			if (result != ERROR_OK)
				return ERROR_FLASH_OPERATION_FAILED;
		}
	}
	/* program longword command, not supported in "SF3" devices */
	else if ((kinfo->granularity != 3 && kinfo->granularity != 4)
                 || (kinfo->klxx)) {

		if (count & 0x3) {
			uint32_t old_count = count;
			count = (old_count | 3) + 1;
			new_buffer = malloc(count);
			if (new_buffer == NULL) {
				LOG_ERROR("odd number of bytes to write and no memory "
					"for padding buffer");
				return ERROR_FAIL;
			}
			LOG_INFO("odd number of bytes to write (%" PRIu32 "), extending to %" PRIu32 " "
				"and padding with 0xff", old_count, count);
			memset(new_buffer, 0xff, count);
			buffer = memcpy(new_buffer, buffer, old_count);
		}

		uint32_t words_remaining = count / 4;

		/* try using a block write */
		int retval = kinetis_write_block(bank, buffer, offset, words_remaining);

		if (retval == ERROR_TARGET_RESOURCE_NOT_AVAILABLE) {
			/* if block write failed (no sufficient working area),
			 * we use normal (slow) single word accesses */
			LOG_WARNING("couldn't use block writes, falling back to single "
				"memory accesses");

			for (i = 0; i < count; i += 4) {
				uint8_t ftfx_fstat;

				LOG_DEBUG("write longword @ %08" PRIX32, (uint32_t)(offset + i));

				uint8_t padding[4] = {0xff, 0xff, 0xff, 0xff};
				memcpy(padding, buffer + i, MIN(4, count-i));

				result = kinetis_ftfx_command(bank, FTFx_CMD_LWORDPROG, bank->base + offset + i,
						padding[3], padding[2], padding[1], padding[0],
						0, 0, 0, 0,  &ftfx_fstat);

				if (result != ERROR_OK)
					return ERROR_FLASH_OPERATION_FAILED;
			}
		}

	} else {
		LOG_ERROR("Flash write strategy not implemented");
		return ERROR_FLASH_OPERATION_FAILED;
	}

	return ERROR_OK;
}

static int kinetis_read_part_info(struct flash_bank *bank)
{
	int result, i;
	uint32_t offset = 0;
	uint8_t fcfg1_nvmsize, fcfg1_pfsize, fcfg1_eesize, fcfg2_pflsh;
	uint32_t nvm_size = 0, pf_size = 0, ee_size = 0;
	unsigned granularity, num_blocks = 0, num_pflash_blocks = 0, num_nvm_blocks = 0,
		first_nvm_bank = 0, reassign = 0;
	struct target *target = bank->target;
	struct kinetis_flash_bank *kinfo = bank->driver_priv;

	result = target_read_u32(target, SIM_SDID, &kinfo->sim_sdid);
	if (result != ERROR_OK)
		return result;
	LOG_DEBUG("SIM_SDID: 0x%x\n", kinfo->sim_sdid);

	kinfo->klxx = 0;

	/* K-series MCU? */
	if ((kinfo->sim_sdid & KINETIS_K_SDID_SERIESID_MASK) == KINETIS_K_SDID_SERIESID_KL) {
		uint32_t mcu_type = kinfo->sim_sdid & KINETIS_K_SDID_TYPE_MASK;

		switch (mcu_type) {
		case KINETIS_K_SDID_K10_M50:
		case KINETIS_K_SDID_K20_M50:
			/* 1kB sectors */
			granularity = 0;
			break;
		case KINETIS_K_SDID_K10_M72:
		case KINETIS_K_SDID_K20_M72:
		case KINETIS_K_SDID_K30_M72:
		case KINETIS_K_SDID_K30_M100:
		case KINETIS_K_SDID_K40_M72:
		case KINETIS_K_SDID_K40_M100:
		case KINETIS_K_SDID_K50_M72:
			/* 2kB sectors, 1kB FlexNVM sectors */
			granularity = 1;
			break;
		case KINETIS_K_SDID_K10_M100:
		case KINETIS_K_SDID_K20_M100:
		case KINETIS_K_SDID_K11:
		case KINETIS_K_SDID_K12:
		case KINETIS_K_SDID_K21_M50:
		case KINETIS_K_SDID_K22_M50:
		case KINETIS_K_SDID_K51_M72:
		case KINETIS_K_SDID_K53:
		case KINETIS_K_SDID_K60_M100:
			/* 2kB sectors */
			granularity = 2;
			break;
<<<<<<< HEAD
		case KINETIS_K_SDID_K10_M120:
		case KINETIS_K_SDID_K20_M120:
		case KINETIS_K_SDID_K21_M120:
		case KINETIS_K_SDID_K22_M120:
		case KINETIS_K_SDID_K60_M150:
		case KINETIS_K_SDID_K70_M150:
			/* 4kB sectors */
=======
		case KINETIS_K_SDID_K22_M120:
			/* 2kB sectors, no program section command */
			granularity = 5;
			break;
		case KINETIS_K_SDID_K24:
			/* 4kB sectors, no program section command */
			granularity = 6;
			break;
		case KINETIS_K_SDID_K64:
			/* 2kB sectors, 2 banks */
			granularity = 4;
			break;
		case KINETIS_K_SDID_K10:
		case KINETIS_K_SDID_K70:
			/* 4kB sectors, 4 banks */
>>>>>>> 09da27b1
			granularity = 3;
			break;
		default:
			LOG_ERROR("Unsupported K-family FAMID");
			return ERROR_FLASH_OPER_UNSUPPORTED;
		}
	}
	/* KL-series? */
	else if ((kinfo->sim_sdid & KINETIS_KL_SDID_SERIESID_MASK) == KINETIS_KL_SDID_SERIESID_KL) {
		kinfo->klxx = 1;
		granularity = 0;
	} else {
		LOG_ERROR("MCU is unsupported");
		return ERROR_FLASH_OPER_UNSUPPORTED;
	}

	result = target_read_u32(target, SIM_FCFG1, &kinfo->sim_fcfg1);
	if (result != ERROR_OK)
		return result;

	result = target_read_u32(target, SIM_FCFG2, &kinfo->sim_fcfg2);
	if (result != ERROR_OK)
		return result;
	fcfg2_pflsh = (kinfo->sim_fcfg2 >> 23) & 0x01;

	LOG_DEBUG("SDID: 0x%08" PRIX32 " FCFG1: 0x%08" PRIX32 " FCFG2: 0x%08" PRIX32, kinfo->sim_sdid,
			kinfo->sim_fcfg1, kinfo->sim_fcfg2);

	fcfg1_nvmsize = (uint8_t)((kinfo->sim_fcfg1 >> 28) & 0x0f);
	fcfg1_pfsize = (uint8_t)((kinfo->sim_fcfg1 >> 24) & 0x0f);
	fcfg1_eesize = (uint8_t)((kinfo->sim_fcfg1 >> 16) & 0x0f);

	/* when the PFLSH bit is set, there is no FlexNVM/FlexRAM */
	if (!fcfg2_pflsh) {
		switch (fcfg1_nvmsize) {
		case 0x03:
		case 0x07:
		case 0x09:
		case 0x0b:
			nvm_size = 1 << (14 + (fcfg1_nvmsize >> 1));
			break;
		case 0x0f:
			if (granularity == 3 || granularity == 4)
				nvm_size = 512<<10;
			else if (granularity == 5)
				nvm_size = 128<<10;
			else
				nvm_size = 256<<10;
			break;
		default:
			nvm_size = 0;
			break;
		}

		switch (fcfg1_eesize) {
		case 0x00:
		case 0x01:
		case 0x02:
		case 0x03:
		case 0x04:
		case 0x05:
		case 0x06:
		case 0x07:
		case 0x08:
		case 0x09:
			ee_size = (16 << (10 - fcfg1_eesize));
			break;
		default:
			ee_size = 0;
			break;
		}
	}

	switch (fcfg1_pfsize) {
	case 0x03:
	case 0x05:
	case 0x07:
	case 0x09:
	case 0x0b:
	case 0x0d:
		pf_size = 1 << (14 + (fcfg1_pfsize >> 1));
		break;
	case 0x0f:
		if (granularity == 3 || granularity == 4)
			pf_size = 1024<<10;
		else if (granularity == 5)
			pf_size = 512<<10;
		else if (fcfg2_pflsh)
			pf_size = 512<<10;
		else
			pf_size = 256<<10;
		break;
	default:
		pf_size = 0;
		break;
	}

	LOG_DEBUG("FlexNVM: %" PRIu32 " PFlash: %" PRIu32 " FlexRAM: %" PRIu32 " PFLSH: %d",
		  nvm_size, pf_size, ee_size, fcfg2_pflsh);
	if (kinfo->klxx)
		num_blocks = 1;
	else
		num_blocks = kinetis_flash_params[granularity].num_blocks;

	num_pflash_blocks = num_blocks / (2 - fcfg2_pflsh);
	first_nvm_bank = num_pflash_blocks;
	num_nvm_blocks = num_blocks - num_pflash_blocks;

	LOG_DEBUG("%d blocks total: %d PFlash, %d FlexNVM",
			num_blocks, num_pflash_blocks, num_nvm_blocks);

	/*
	 * If the flash class is already assigned, verify the
	 * parameters.
	 */
	if (kinfo->flash_class != FC_AUTO) {
		if (kinfo->bank_ordinal != (unsigned) bank->bank_number) {
			LOG_WARNING("Flash ordinal/bank number mismatch");
			reassign = 1;
		} else if (kinfo->granularity != granularity) {
			LOG_WARNING("Flash granularity mismatch");
			reassign = 1;
		} else {
			switch (kinfo->flash_class) {
			case FC_PFLASH:
				if (kinfo->bank_ordinal >= first_nvm_bank) {
					LOG_WARNING("Class mismatch, bank %d is not PFlash", bank->bank_number);
					reassign = 1;
				} else if (bank->size != (pf_size / num_pflash_blocks)) {
					LOG_WARNING("PFlash size mismatch");
					reassign = 1;
				} else if (bank->base !=
					 (0x00000000 + bank->size * kinfo->bank_ordinal)) {
					LOG_WARNING("PFlash address range mismatch");
					reassign = 1;
				} else if (kinfo->sector_size !=
						kinetis_flash_params[granularity].pflash_sector_size_bytes) {
					LOG_WARNING("PFlash sector size mismatch");
					reassign = 1;
				} else {
					LOG_DEBUG("PFlash bank %d already configured okay",
						  kinfo->bank_ordinal);
				}
				break;
			case FC_FLEX_NVM:
				if ((kinfo->bank_ordinal >= num_blocks) ||
						(kinfo->bank_ordinal < first_nvm_bank)) {
					LOG_WARNING("Class mismatch, bank %d is not FlexNVM", bank->bank_number);
					reassign = 1;
				} else if (bank->size != (nvm_size / num_nvm_blocks)) {
					LOG_WARNING("FlexNVM size mismatch");
					reassign = 1;
				} else if (bank->base !=
						(0x10000000 + bank->size * kinfo->bank_ordinal)) {
					LOG_WARNING("FlexNVM address range mismatch");
					reassign = 1;
				} else if (kinfo->sector_size !=
						kinetis_flash_params[granularity].nvm_sector_size_bytes) {
					LOG_WARNING("FlexNVM sector size mismatch");
					reassign = 1;
				} else {
					LOG_DEBUG("FlexNVM bank %d already configured okay",
						  kinfo->bank_ordinal);
				}
				break;
			case FC_FLEX_RAM:
				if (kinfo->bank_ordinal != num_blocks) {
					LOG_WARNING("Class mismatch, bank %d is not FlexRAM", bank->bank_number);
					reassign = 1;
				} else if (bank->size != ee_size) {
					LOG_WARNING("FlexRAM size mismatch");
					reassign = 1;
				} else if (bank->base != FLEXRAM) {
					LOG_WARNING("FlexRAM address mismatch");
					reassign = 1;
				} else if (kinfo->sector_size !=
					 kinetis_flash_params[granularity].nvm_sector_size_bytes) {
					LOG_WARNING("FlexRAM sector size mismatch");
					reassign = 1;
				} else {
					LOG_DEBUG("FlexRAM bank %d already configured okay", kinfo->bank_ordinal);
				}
				break;

			default:
				LOG_WARNING("Unknown or inconsistent flash class");
				reassign = 1;
				break;
			}
		}
	} else {
		LOG_INFO("Probing flash info for bank %d", bank->bank_number);
		reassign = 1;
	}

	if (!reassign)
		return ERROR_OK;

	kinfo->granularity = granularity;

	if ((unsigned)bank->bank_number < num_pflash_blocks) {
		/* pflash, banks start at address zero */
		kinfo->flash_class = FC_PFLASH;
		bank->size = (pf_size / num_pflash_blocks);
		bank->base = 0x00000000 + bank->size * bank->bank_number;
		kinfo->sector_size = kinetis_flash_params[granularity].pflash_sector_size_bytes;
		kinfo->protection_size = pf_size / 32;
	} else if ((unsigned)bank->bank_number < num_blocks) {
		/* nvm, banks start at address 0x10000000 */
		kinfo->flash_class = FC_FLEX_NVM;
		bank->size = (nvm_size / num_nvm_blocks);
		bank->base = 0x10000000 + bank->size * (bank->bank_number - first_nvm_bank);
		kinfo->sector_size = kinetis_flash_params[granularity].nvm_sector_size_bytes;
		kinfo->protection_size = 0; /* FIXME: TODO: depends on DEPART bits, chip */
	} else if ((unsigned)bank->bank_number == num_blocks) {
		LOG_ERROR("FlexRAM support not yet implemented");
		return ERROR_FLASH_OPER_UNSUPPORTED;
	} else {
		LOG_ERROR("Cannot determine parameters for bank %d, only %d banks on device",
				bank->bank_number, num_blocks);
		return ERROR_FLASH_BANK_INVALID;
	}

	if (bank->sectors) {
		free(bank->sectors);
		bank->sectors = NULL;
	}

	bank->num_sectors = bank->size / kinfo->sector_size;
	assert(bank->num_sectors > 0);
	bank->sectors = malloc(sizeof(struct flash_sector) * bank->num_sectors);

	for (i = 0; i < bank->num_sectors; i++) {
		bank->sectors[i].offset = offset;
		bank->sectors[i].size = kinfo->sector_size;
		offset += kinfo->sector_size;
		bank->sectors[i].is_erased = -1;
		bank->sectors[i].is_protected = 1;
	}

	return ERROR_OK;
}

static int kinetis_probe(struct flash_bank *bank)
{
	if (bank->target->state != TARGET_HALTED) {
		LOG_WARNING("Cannot communicate... target not halted.");
		return ERROR_TARGET_NOT_HALTED;
	}

	return kinetis_read_part_info(bank);
}

static int kinetis_auto_probe(struct flash_bank *bank)
{
	struct kinetis_flash_bank *kinfo = bank->driver_priv;

	if (kinfo->sim_sdid)
		return ERROR_OK;

	return kinetis_probe(bank);
}

static int kinetis_info(struct flash_bank *bank, char *buf, int buf_size)
{
	const char *bank_class_names[] = {
		"(ANY)", "PFlash", "FlexNVM", "FlexRAM"
	};

	struct kinetis_flash_bank *kinfo = bank->driver_priv;

	(void) snprintf(buf, buf_size,
			"%s driver for %s flash bank %s at 0x%8.8" PRIx32 "",
			bank->driver->name, bank_class_names[kinfo->flash_class],
			bank->name, bank->base);

	return ERROR_OK;
}

static int kinetis_blank_check(struct flash_bank *bank)
{
	struct kinetis_flash_bank *kinfo = bank->driver_priv;

	if (bank->target->state != TARGET_HALTED) {
		LOG_ERROR("Target not halted");
		return ERROR_TARGET_NOT_HALTED;
	}

	if (kinfo->flash_class == FC_PFLASH) {
		int result;
		uint8_t ftfx_fstat;

		/* check if whole bank is blank */
		result = kinetis_ftfx_command(bank, FTFx_CMD_BLOCKSTAT, bank->base, 0, 0, 0, 0,  0, 0, 0, 0, &ftfx_fstat);

		if (result != ERROR_OK)
			return result;

		if (ftfx_fstat & 0x01) {
			/* the whole bank is not erased, check sector-by-sector */
			int i;
			for (i = 0; i < bank->num_sectors; i++) {
				/* normal margin */
				result = kinetis_ftfx_command(bank, FTFx_CMD_SECTSTAT, bank->base + bank->sectors[i].offset,
						1, 0, 0, 0,  0, 0, 0, 0, &ftfx_fstat);

				if (result == ERROR_OK) {
					bank->sectors[i].is_erased = !(ftfx_fstat & 0x01);
				} else {
					LOG_DEBUG("Ignoring errored PFlash sector blank-check");
					bank->sectors[i].is_erased = -1;
				}
			}
		} else {
			/* the whole bank is erased, update all sectors */
			int i;
			for (i = 0; i < bank->num_sectors; i++)
				bank->sectors[i].is_erased = 1;
		}
	} else {
		LOG_WARNING("kinetis_blank_check not supported yet for FlexNVM");
		return ERROR_FLASH_OPERATION_FAILED;
	}

	return ERROR_OK;
}

<<<<<<< HEAD
static const struct command_registration kinetis_securtiy_command_handlers[] = {
	{
		.name = "check_security",
		.mode = COMMAND_EXEC,
		.help = "",
		.usage = "",
		.handler = kinetis_check_flash_security_status,
	},
	{
		.name = "mass_erase",
		.mode = COMMAND_EXEC,
		.help = "",
		.usage = "",
		.handler = kinetis_mdm_mass_erase,
	},
	{
		.name = "test_securing",
		.mode = COMMAND_EXEC,
		.help = "",
		.usage = "",
		.handler = kinetis_securing_test,
	},
	COMMAND_REGISTRATION_DONE
};

static const struct command_registration kinetis_exec_command_handlers[] = {
	{
		.name = "mdm",
		.mode = COMMAND_ANY,
		.help = "",
		.usage = "",
		.chain = kinetis_securtiy_command_handlers,
	},
	COMMAND_REGISTRATION_DONE
};

static const struct command_registration kinetis_command_handler[] = {
	{
		.name = "kinetis",
		.mode = COMMAND_ANY,
		.help = "kinetis NAND flash controller commands",
		.usage = "",
		.chain = kinetis_exec_command_handlers,
	},
	COMMAND_REGISTRATION_DONE
};


=======
/* Set SP - With the ff02
   version of the CMSIS-DAP firmare on TWR-K24F boards, this is required to
   ensure SP is initialized correctly. This may be related to the that version of
   the firmware deviating from the norm by calling set_target_state(RESET_PROGRAM)
   when OpenOCD connects.  */
int kinetis_k24f_fix (struct target *target)
{
	int retval;
	uint32_t sim_sdid;
	retval = target_read_u32(target, SIM_SDID, &sim_sdid);
	if (retval != ERROR_OK)
		return retval;
	if (((sim_sdid & KINETIS_K_SDID_SERIESID_MASK) == KINETIS_K_SDID_SERIESID_KL)
	    && ((sim_sdid & KINETIS_K_SDID_TYPE_MASK) == KINETIS_K_SDID_K24)) {
		uint32_t sp;
		uint32_t pc;
		struct armv7m_common *armv7m = target_to_armv7m(target);
		target_step (target, 1, 0, 0);
		retval = target_read_u32(target, 0x0, &sp);
		if (retval != ERROR_OK) {
			return retval;
		}
		retval = armv7m->store_core_reg_u32(target, 13, sp);
		if (retval != ERROR_OK) {
		return retval;
		} 
		retval = target_read_u32 (target, 0x4, &pc);
		if (retval != ERROR_OK) {
			return retval;
		}
		retval = armv7m->store_core_reg_u32 (target, 15, pc & ~1);
		if (retval != ERROR_OK) {
			return retval;
		} 
	}
	return ERROR_OK;
}

/* Disable the watchdog on Kinetis devices */
int kinetis_disable_wdog (struct target *target)
{
	struct working_area *wdog_algorithm;
	struct armv7m_algorithm armv7m_info;
	uint32_t sim_sdid;
	uint16_t wdog;
	int retval;

	static const uint8_t kinetis_unlock_wdog_code[] = {
		/* WDOG_UNLOCK = 0xC520 */
		0x4f, 0xf4, 0x00, 0x53,    /* mov.w   r3, #8192     ; 0x2000  */
		0xc4, 0xf2, 0x05, 0x03,    /* movt    r3, #16389    ; 0x4005  */
		0x4c, 0xf2, 0x20, 0x52,   /* movw    r2, #50464    ; 0xc520  */
		0xda, 0x81,               /* strh    r2, [r3, #14]  */
                                  
		/* WDOG_UNLOCK = 0xD928 */
		0x4f, 0xf4, 0x00, 0x53,   /* mov.w   r3, #8192     ; 0x2000  */
		0xc4, 0xf2, 0x05, 0x03,   /* movt    r3, #16389    ; 0x4005  */
		0x4d, 0xf6, 0x28, 0x12,   /* movw    r2, #55592    ; 0xd928  */
		0xda, 0x81,               /* strh    r2, [r3, #14]  */
                                  
		/* WDOG_SCR = 0x1d2 */
		0x4f, 0xf4, 0x00, 0x53,   /* mov.w   r3, #8192     ; 0x2000  */
		0xc4, 0xf2, 0x05, 0x03,   /* movt    r3, #16389    ; 0x4005  */
		0x4f, 0xf4, 0xe9, 0x72,   /* mov.w   r2, #466      ; 0x1d2  */
		0x1a, 0x80,               /* strh    r2, [r3, #0]  */

		/* END */
		0x00, 0xBE,               /* bkpt #0 */
	};

	/* Decide whether the connected device should needs its watchdog disabling. */
	retval = target_read_u32(target, SIM_SDID, &sim_sdid);
	if (retval != ERROR_OK)
		return retval;
	if ((sim_sdid & KINETIS_K_SDID_SERIESID_MASK) == KINETIS_K_SDID_SERIESID_KL) {
		uint32_t mcu_type = sim_sdid & KINETIS_K_SDID_TYPE_MASK;

		switch (mcu_type) {
		case KINETIS_K_SDID_K22_M120:
		case KINETIS_K_SDID_K24:
			break;
		default:
			return ERROR_OK;
		}
	}
	else {
		return ERROR_OK;
	}

	/* The connected device requires its watchdog disabling. */
	retval = target_read_u16(target, WDOG_STCTRLH, &wdog);
	if (retval != ERROR_OK)
		return retval;
	LOG_INFO("Disabling Kinetis watchdog (initial WDOG_STCTRLH = 0x%x)", wdog);

	retval = target_halt(target);
	if (retval != ERROR_OK)
		return retval;
	target->state = TARGET_HALTED;

	retval = target_alloc_working_area(target, sizeof(kinetis_unlock_wdog_code), &wdog_algorithm);
	if (retval != ERROR_OK)
		return retval;

	retval = target_write_buffer(target, wdog_algorithm->address,
			sizeof(kinetis_unlock_wdog_code), (uint8_t *)kinetis_unlock_wdog_code);
	if (retval != ERROR_OK) {
		target_free_working_area(target, wdog_algorithm);
		return retval;
	}

	armv7m_info.common_magic = ARMV7M_COMMON_MAGIC;
	armv7m_info.core_mode = ARM_MODE_THREAD;

	retval = target_run_algorithm(target, 0, NULL, 0, NULL, wdog_algorithm->address,
			wdog_algorithm->address + (sizeof(kinetis_unlock_wdog_code) - 2),
			10000, &armv7m_info);

	if (retval != ERROR_OK)
		LOG_ERROR("error executing kinetis wdog unlock algorithm");

	retval = target_read_u16(target, WDOG_STCTRLH, &wdog);
	if (retval != ERROR_OK)
		return retval;
	LOG_INFO("WDOG_STCTRLH = 0x%x", wdog);

	target_free_working_area(target, wdog_algorithm);
	retval = kinetis_k24f_fix (target);
	if (retval != ERROR_OK)
		return retval;

	return retval;
}
>>>>>>> 09da27b1

struct flash_driver kinetis_flash = {
	.name = "kinetis",
	.commands = kinetis_command_handler,
	.flash_bank_command = kinetis_flash_bank_command,
	.erase = kinetis_erase,
	.protect = kinetis_protect,
	.write = kinetis_write,
	.read = default_flash_read,
	.probe = kinetis_probe,
	.auto_probe = kinetis_auto_probe,
	.erase_check = kinetis_blank_check,
	.protect_check = kinetis_protect_check,
	.info = kinetis_info,
};<|MERGE_RESOLUTION|>--- conflicted
+++ resolved
@@ -161,53 +161,44 @@
  * Therefore we combine it with the DIEID bits which may possibly
  * break if Freescale bumps the DIEID for a particular MCU. */
 #define KINETIS_K_SDID_TYPE_MASK 0x00000FF0
-<<<<<<< HEAD
+//#define KINETIS_K_SDID_K10		 0x00000000
 #define KINETIS_K_SDID_K10_M50	 0x00000000
 #define KINETIS_K_SDID_K10_M72	 0x00000080
 #define KINETIS_K_SDID_K10_M100	 0x00000100
 #define KINETIS_K_SDID_K10_M120	 0x00000180
 #define KINETIS_K_SDID_K11		 0x00000220
 #define KINETIS_K_SDID_K12		 0x00000200
+#define KINETIS_K_SDID_K20		 0x00000290
 #define KINETIS_K_SDID_K20_M50	 0x00000010
 #define KINETIS_K_SDID_K20_M72	 0x00000090
 #define KINETIS_K_SDID_K20_M100	 0x00000110
 #define KINETIS_K_SDID_K20_M120	 0x00000190
+#define KINETIS_K_SDID_K21 		 0x00000230
 #define KINETIS_K_SDID_K21_M50   0x00000230
 #define KINETIS_K_SDID_K21_M120	 0x00000330
+//#define KINETIS_K_SDID_K22 		 0x00000210
 #define KINETIS_K_SDID_K22_M50   0x00000210
 #define KINETIS_K_SDID_K22_M120	 0x00000310
+#define KINETIS_K_SDID_K24 		 0x00000710
+#define KINETIS_K_SDID_K30 		 0x00000120
 #define KINETIS_K_SDID_K30_M72   0x000000A0
 #define KINETIS_K_SDID_K30_M100  0x00000120
+#define KINETIS_K_SDID_K40 		 0x00000130
 #define KINETIS_K_SDID_K40_M72   0x000000B0
 #define KINETIS_K_SDID_K40_M100  0x00000130
+#define KINETIS_K_SDID_K50 		 0x000000E0
 #define KINETIS_K_SDID_K50_M72   0x000000E0
 #define KINETIS_K_SDID_K51_M72	 0x000000F0
+#define KINETIS_K_SDID_K51 		 0x000000F0
 #define KINETIS_K_SDID_K53		 0x00000170
+#define KINETIS_K_SDID_K60 		 0x000001C0
 #define KINETIS_K_SDID_K60_M100  0x00000140
 #define KINETIS_K_SDID_K60_M150  0x000001C0
+#define KINETIS_K_SDID_K64 		 0x00000340
+//#define KINETIS_K_SDID_K70 		 0x000001D0
 #define KINETIS_K_SDID_K70_M150  0x000001D0
-=======
-#define KINETIS_K_SDID_K10  0x00000000
-#define KINETIS_K_SDID_K11  0x00000220
-#define KINETIS_K_SDID_K12  0x00000200
-#define KINETIS_K_SDID_K20  0x00000290
-#define KINETIS_K_SDID_K21  0x00000230
-#define KINETIS_K_SDID_K22  0x00000210
-#define KINETIS_K_SDID_K22_M120  0x00000E90
-#define KINETIS_K_SDID_K24  0x00000710
-#define KINETIS_K_SDID_K30  0x00000120
-#define KINETIS_K_SDID_K40  0x00000130
-#define KINETIS_K_SDID_K50  0x000000E0
-#define KINETIS_K_SDID_K51  0x000000F0
-#define KINETIS_K_SDID_K53  0x00000170
-#define KINETIS_K_SDID_K60  0x000001C0
-#define KINETIS_K_SDID_K64  0x00000340
-#define KINETIS_K_SDID_K70  0x000001D0
->>>>>>> 09da27b1
-
-#define KINETIS_K_SDID_SERIESID_MASK 0x00F00000
-#define KINETIS_K_SDID_SERIESID_KL   0x00000000
-
+#define KINETIS_K_SDID_SERIESID_MASK  0x00F00000
+#define KINETIS_K_SDID_SERIESID_KL    0x00000000
 #define KINETIS_KL_SDID_SERIESID_MASK 0x00F00000
 #define KINETIS_KL_SDID_SERIESID_KL   0x00100000
 
@@ -230,7 +221,6 @@
 	} flash_class;
 };
 
-<<<<<<< HEAD
 
 
 #define MDM_REG_STAT		0x00
@@ -514,7 +504,6 @@
 	return retval;
 }
 
-=======
 static int allow_fcf_writes = 0;
 
 COMMAND_HANDLER(fcf_write_enable_command)
@@ -553,7 +542,6 @@
 	COMMAND_REGISTRATION_DONE
 };
 
->>>>>>> 09da27b1
 FLASH_BANK_COMMAND_HANDLER(kinetis_flash_bank_command)
 {
 	struct kinetis_flash_bank *bank_info;
@@ -709,6 +697,11 @@
 	while (wcount > 0) {
 		uint32_t thisrun_count = (wcount > (buffer_size / 4)) ? (buffer_size / 4) : wcount;
 
+		retval = target_write_buffer(target, write_algorithm->address, 8,
+				kinetis_flash_write_code);
+		if (retval != ERROR_OK)
+			break;
+
 		retval = target_write_buffer(target, source->address, thisrun_count * 4, buffer);
 		if (retval != ERROR_OK)
 			break;
@@ -894,6 +887,38 @@
 				      0, 0, 0, 0,  0, 0, 0, 0,  &ftfx_fstat);
 }
 
+static int kinetis_mass_erase(struct flash_bank *bank)
+{
+	int result;
+	uint8_t ftfx_fstat;
+
+	if (bank->target->state != TARGET_HALTED) {
+		LOG_ERROR("Target not halted");
+		return ERROR_TARGET_NOT_HALTED;
+	}
+
+	/* check if whole bank is blank */
+	LOG_INFO("Kinetis L Series Erase All Blocks");
+	/* set command and sector address */
+	result = kinetis_ftfx_command(bank, FTFx_CMD_MASSERASE, 0,
+			0, 0, 0, 0,  0, 0, 0, 0,  &ftfx_fstat);
+	/* Anyway Result, write unsecure byte */
+	/*	if (result != ERROR_OK)
+		return result;*/
+
+	/* Write to MCU security status unsecure in Flash security byte(Work around) */
+	LOG_INFO("Write to MCU security status unsecure Anyway!");
+	uint8_t padding[4] = {0xFE, 0xFF, 0xFF, 0xFF}; /* Write 0xFFFFFFFE */
+
+	result = kinetis_ftfx_command(bank, FTFx_CMD_LWORDPROG, (bank->base + 0x0000040C),
+				padding[3], padding[2], padding[1], padding[0],
+				0, 0, 0, 0,  &ftfx_fstat);
+	if (result != ERROR_OK)
+		return ERROR_FLASH_OPERATION_FAILED;
+
+	return ERROR_OK;
+}
+
 static uint8_t kinetis_get_mode(struct flash_bank *bank)
 {
 	int result;
@@ -908,6 +933,7 @@
 static int kinetis_erase(struct flash_bank *bank, int first, int last)
 {
 	int result, i;
+	struct kinetis_flash_bank *kinfo = bank->driver_priv;
 
 	if (bank->target->state != TARGET_HALTED) {
 		LOG_ERROR("Target not halted");
@@ -917,8 +943,6 @@
 	if ((first > bank->num_sectors) || (last > bank->num_sectors))
 		return ERROR_FLASH_OPERATION_FAILED;
 
-<<<<<<< HEAD
-=======
 	if ((kinfo->sim_sdid & KINETIS_K_SDID_TYPE_MASK) == KINETIS_K_SDID_K22_M120) {
 		uint8_t pmstat = kinetis_get_mode (bank);
 		if (pmstat == PM_STAT_VLPR || pmstat == PM_STAT_HSR) {
@@ -934,7 +958,6 @@
 	if ((first == 0) && (last == (bank->num_sectors - 1)) && (kinfo->klxx))
 		return kinetis_mass_erase(bank);
 
->>>>>>> 09da27b1
 	/*
 	 * FIXME: TODO: use the 'Erase Flash Block' command if the
 	 * requested erase is PFlash or NVM and encompasses the entire
@@ -1227,15 +1250,14 @@
 			/* 2kB sectors */
 			granularity = 2;
 			break;
-<<<<<<< HEAD
 		case KINETIS_K_SDID_K10_M120:
 		case KINETIS_K_SDID_K20_M120:
 		case KINETIS_K_SDID_K21_M120:
-		case KINETIS_K_SDID_K22_M120:
 		case KINETIS_K_SDID_K60_M150:
 		case KINETIS_K_SDID_K70_M150:
 			/* 4kB sectors */
-=======
+			granularity = 3;
+			break;
 		case KINETIS_K_SDID_K22_M120:
 			/* 2kB sectors, no program section command */
 			granularity = 5;
@@ -1248,12 +1270,11 @@
 			/* 2kB sectors, 2 banks */
 			granularity = 4;
 			break;
-		case KINETIS_K_SDID_K10:
-		case KINETIS_K_SDID_K70:
-			/* 4kB sectors, 4 banks */
->>>>>>> 09da27b1
-			granularity = 3;
-			break;
+//		case KINETIS_K_SDID_K10:
+//		case KINETIS_K_SDID_K70:
+//			/* 4kB sectors, 4 banks */
+//			granularity = 3;
+//			break;
 		default:
 			LOG_ERROR("Unsupported K-family FAMID");
 			return ERROR_FLASH_OPER_UNSUPPORTED;
@@ -1579,7 +1600,6 @@
 	return ERROR_OK;
 }
 
-<<<<<<< HEAD
 static const struct command_registration kinetis_securtiy_command_handlers[] = {
 	{
 		.name = "check_security",
@@ -1628,7 +1648,6 @@
 };
 
 
-=======
 /* Set SP - With the ff02
    version of the CMSIS-DAP firmare on TWR-K24F boards, this is required to
    ensure SP is initialized correctly. This may be related to the that version of
@@ -1762,7 +1781,6 @@
 
 	return retval;
 }
->>>>>>> 09da27b1
 
 struct flash_driver kinetis_flash = {
 	.name = "kinetis",

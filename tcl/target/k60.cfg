--- conflicted
+++ resolved
@@ -2,10 +2,8 @@
 # Freescale Kinetis k60 devices
 #
 
-<<<<<<< HEAD
 set CHIPNAME k60
 source [find target/kx.cfg]
-=======
 #
 # k60 devices support both JTAG and SWD transports.
 #
@@ -57,5 +55,4 @@
   halt
 }
 
-echo "Warning - This configuration file is deprecated and will be removed in future versions, use kinetis.cfg instead."
->>>>>>> 09da27b1
+echo "Warning - This configuration file is deprecated and will be removed in future versions, use kinetis.cfg instead."